# Basic scene

<p align="center">
<img src="rendering_0.jpg" alt="Front readme image" width=375>
<img src="rendering_1.jpg" alt="Front readme image" width=375>
</p>

In this example we demonstrate the basic functionality of BlenderProc.

## Usage

Execute in the BlenderProc main directory, if this is the first time BlenderProc is executed. It will automatically download blender, see the config-file if you want to change the installation path:

```
python run.py examples/basic/config.yaml examples/basic/camera_positions examples/basic/scene.obj examples/basic/output
```

* `examples/basic/config.yaml`: path to the configuration file with pipeline configuration.

The three arguments afterwards are used to fill placeholders like `<args:0>` inside this config file.
* `examples/basic/camera_positions`: text file with parameters of camera positions.
* `examples/basic/scene.obj`: path to the object file with the basic scene.
* `examples/basic/output`: path to the output directory.

## Visualization

Visualize the generated data:

```
python scripts/visHdf5Files.py examples/basic/output/0.hdf5
```

## Steps

* Loads `scene.obj`: `loader.ObjectLoader` module.
* Creates a point light : `lighting.LightLoader` module.
* Loads camera positions from `camera_positions`: `camera.CameraLoader` module.
* Renders rgb, normals and distance: `renderer.RgbRenderer` module.
* Writes the output to .hdf5 containers: `writer.Hdf5Writer` module.

## Config file

### Setup

```yaml
  "setup": {
    "blender_install_path": "/home_local/<env:USER>/blender/",
    "pip": [
      "h5py"
    ]
  }
```

* blender is installed into `/home_local/<env:USER>/blender/` where `<env:USER>` is automatically replaced by the username.
* we want to use blender 2.8 (installation is done automatically on the first run).
* inside the blender python environment the python package `h5py` should be automatically installed. These are not provided per default, but are required in order to make the `writer.Hdf5Writer` module work.

### Modules

Under `modules` we list all modules we want the pipeline to execute. The order also defines the order in which they are executed.
Every module has a name which specifies the python path to the corresponding class starting from the `src` directory and a `config` dict where we can configure the module to our needs.

#### Initializer

```yaml
 {
  "module": "main.Initializer", 
  "config": {
    "global": {
      "output_dir": "<args:2>"
    }
  }
}
```

* This module does some basic initialization of the blender project (e.q. sets background color, configures computing device, creates camera).
It also initializes the GlobalStorage, which contains two parts:
* The first one is the global config, were we are setting the `"ouput_dir"` to `"<args:2>"`, as we don't want to hardcode this path here, the `output_dir` is automatically replaced by the third argument given when running the pipeline. In the upper command the output path is set to `examples/basic/output`.
* These values are provided to all modules, but can be overwritten by the config in any module.
* The second part of the GlobalStorage is a container, which can store information over the boundaries over single modules.
* For more information on the GlobalStorage read the documentation in the class.

#### ObjectLoader

```yaml
{
  "module": "loader.ObjectLoader",
  "config": {
    "path": "<args:1>"
  }
}
```

* This module imports an .obj file into the scene.
* The path of the .obj file should be configured via the parameter `path`.
* Here we are using the second argument given, in the upper command the output path is set to `examples/basic/scene.obj`.

#### LightLoader

```yaml
{
  "module": "lighting.LightLoader",
  "config": {
    "lights": [
      {
        "type": "POINT",
        "location": [5, -5, 5],
        "energy": 1000
      }
    ]
  }
}
```

* This module creates a point light.
* The properties of this light are configured via the parameter `lights`.

#### CameraLoader

```yaml
{
  "module": "camera.CameraLoader",
  "config": {
    "path": "<args:0>",
    "file_format": "location rotation/value",
    "intrinsics": {
      "fov": 1
    }
  }
}
```

* This module imports the camera poses which defines from where the renderings should be taken.
* The camera positions are defined in a file whose path is again given via the command line (`examples/basic/camera_positions` - contains 2 cam poses).
* The file uses the following format which is defined at `file_format`.

```
location_x location_y location_z  rotation_euler_x rotation_euler_y rotation_euler_z
```

* The FOV is set via `intrinsics/fov`.
* This module also writes the cam poses into extra `.npy` files located inside the `temp_dir` (default: /dev/shm/blender_proc_$pid). This is just some meta information, so we can later clearly say which image had been taken using which cam pose.

=> Creates the files `campose_0000.npy` and `campose_0001.npy` 

#### RgbRenderer

```yaml
{
  "module": "renderer.RgbRenderer",
  "config": {
     "output_key": "colors",
     "samples": 350,
     "render_normals": True,
     "normal_output_key": "normals",
     "render_distance": True,
     "distance_output_key": "distance"
  }
}
```

* This module just goes through all cam poses and renders a rgb image for each of them.
* The sample amount determines the quality of the rendering, higher sampling reduces noise but increases the render time.
* The output files are stored in the defined output directory (see [Global](#Global)) and are named like `i.png` where `i` is the cam pose index
* The `output_key` config is relevant for the last module, as it defines the key at which the normal rendering should be stored inside the `.hdf5` files, we set the `output_key`, here to `colors`.

=> Creates the files `rgb_0000.png` and `rgb_0001.png`.

It also creates the normals and distance

* The normal and distance images are rendered using the `.exr` format which allows linear colorspace and higher precision
<<<<<<< HEAD
* By using `"render_distance": True`, an antialiased distance image is rendered. To render a z-buffer depth image without any smoothing effects use `"render_depth": True` instead. 
  While distance and depth images sound similar, they are not the same: In [distance images](https://en.wikipedia.org/wiki/Range_imaging), each pixel contains the actual distance from the camera position to the corresponding point in the scene. 
  In [depth images](https://en.wikipedia.org/wiki/Depth_map), each pixel contains the distance between the camera and the plane parallel to the camera which the corresponding point lies on.
* The `normal_output_key` config defines the key name in the `.hdf5` file, same for the `distance_output_key`.
=======
* By default the distance image is antialiased (`"use_mist_distance"=True`).  To avoid any smoothing effects set it to `False`.
* The `normal_output_key` config defines the key name in the `.hdf5` file, same for the `distance_output_key`
>>>>>>> f929d44f

=> Creates the files `normal_0000.exr` and `normal_0001.exr` and the files `distance_0000.exr` and `distance_0001.exr`.

In this example all of these are temporary and are used in the next module.

#### Hdf5Writer

```yaml
{
  "module": "writer.Hdf5Writer",
  "config": {
    "postprocessing_modules": {
      "distance": [
        {
          "module": "postprocessing.TrimRedundantChannels",
        }
      ]
    }
  }
}
```

* The last module now merges all the single temporary files created by the two rendering modules into one `.hdf5` file per cam pose.
* A `.hdf5` file can be seen as a dict of numpy arrays, where the keys correspond to the `output_key` defined before.
* The module can also apply some post-processing routines based on two parameters, the `output_key` (in this case `distance`) and the post-processor module, which is in this case `postprocessing.TrimRedundantChannels.py`. This reduces the distance map from 3 channels to a single channel (the other channels exist for internal reasons). 


The file `0.h5py` would therefore look like the following:

```yaml
{
  "colors": #<numpy array with pixel values read in from rgb_0000.png>,
  "distance": #<numpy array with pixel values read in from distance_0000.exr>,
  "normals": #<numpy array with pixel values read in from normals_0000.exr>,
}
``` 

* At the end of the hdf5 writer all temporary files are deleted.
* If you want to keep them, put `"output_is_temp": False` into the config of the corresponding module or in the `Global` section.

=> Creates the files `0.h5py` and `1.h5py`<|MERGE_RESOLUTION|>--- conflicted
+++ resolved
@@ -169,15 +169,10 @@
 It also creates the normals and distance
 
 * The normal and distance images are rendered using the `.exr` format which allows linear colorspace and higher precision
-<<<<<<< HEAD
 * By using `"render_distance": True`, an antialiased distance image is rendered. To render a z-buffer depth image without any smoothing effects use `"render_depth": True` instead. 
   While distance and depth images sound similar, they are not the same: In [distance images](https://en.wikipedia.org/wiki/Range_imaging), each pixel contains the actual distance from the camera position to the corresponding point in the scene. 
   In [depth images](https://en.wikipedia.org/wiki/Depth_map), each pixel contains the distance between the camera and the plane parallel to the camera which the corresponding point lies on.
-* The `normal_output_key` config defines the key name in the `.hdf5` file, same for the `distance_output_key`.
-=======
-* By default the distance image is antialiased (`"use_mist_distance"=True`).  To avoid any smoothing effects set it to `False`.
 * The `normal_output_key` config defines the key name in the `.hdf5` file, same for the `distance_output_key`
->>>>>>> f929d44f
 
 => Creates the files `normal_0000.exr` and `normal_0001.exr` and the files `distance_0000.exr` and `distance_0001.exr`.
 

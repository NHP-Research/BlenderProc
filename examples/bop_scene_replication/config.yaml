--- conflicted
+++ resolved
@@ -64,16 +64,11 @@
     },
     {
       "module": "writer.BopWriter",
-<<<<<<< HEAD
-      "dataset": "hb",
+      "dataset": "<args:0>",
       "postprocessing_modules": {
         "depth": [
           {"module": "postprocessing.Dist2Depth"}
         ]
-=======
-      "config": {
-        "dataset": "tless"
->>>>>>> 14c0ab91
       }
     },
     {

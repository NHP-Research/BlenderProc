// Args: <cam_file> <obj_file>
{
  "setup": {
    "blender_version": "blender-2.79b-linux-glibc219-x86_64",
    "pip": [
      "h5py"
    ]
  },
  "global": {
    "renderer": {
      "output_dir": "output",
      "pixel_aspect_x": 1.333333333,
      "samples": 256
    }
  },
  "modules": [
    {
      "name": "main.Initializer",
      "config": {}
    },
    {
      "name": "loader.SuncgLoader",
      "config": {
        "path": "<args:1>"
      }
    },
    {
      "name": "camera.SuncgCameraLoader",
      "config": {
        "path": "<args:0>"
      }
    },
    {
      "name": "materials.SuncgMaterials",
      "config": {}
    },
    {
      "name": "renderer.NormalRenderer",
      "config": {}
    },
    {
<<<<<<< HEAD
      "name": "renderer.SegMapRenderer",
      "config": {}
    },
    {
      "name": "renderer.NormalRenderer",
=======
      "name": "renderer.RgbRenderer",
>>>>>>> 695ff7d9
      "config": {}
    }
  ]
}<|MERGE_RESOLUTION|>--- conflicted
+++ resolved
@@ -39,15 +39,11 @@
       "config": {}
     },
     {
-<<<<<<< HEAD
       "name": "renderer.SegMapRenderer",
       "config": {}
     },
     {
-      "name": "renderer.NormalRenderer",
-=======
       "name": "renderer.RgbRenderer",
->>>>>>> 695ff7d9
       "config": {}
     }
   ]

--- conflicted
+++ resolved
@@ -216,14 +216,9 @@
     })
 
 
-<<<<<<< HEAD
 def enable_depth_output(activate_antialiasing: bool, output_dir: Optional[str] = None, file_prefix: str = "depth_",
                         output_key: str = "depth", convert_to_distance: bool = False):
-    """ Enables writing depth images.
-=======
-def enable_depth_output(output_dir: Optional[str] = None, file_prefix: str = "depth_", output_key: str = "depth"):
     """ Enables writing non-antialiased depth images.
->>>>>>> f5a5f6dc
 
     Depth images will be written in the form of .exr files during the next rendering.
 

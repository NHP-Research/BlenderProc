import sys

# Only import if we are in the blender environment (TODO find a better solution)
if sys.executable.endswith("python3.9"):
    from .python.utility.SetupUtility import SetupUtility
    SetupUtility.setup([])
    from . import loader
<<<<<<< HEAD
    from . import lighting
=======
    from . import camera
>>>>>>> 87d64149
<|MERGE_RESOLUTION|>--- conflicted
+++ resolved
@@ -5,8 +5,5 @@
     from .python.utility.SetupUtility import SetupUtility
     SetupUtility.setup([])
     from . import loader
-<<<<<<< HEAD
     from . import lighting
-=======
-    from . import camera
->>>>>>> 87d64149
+    from . import camera
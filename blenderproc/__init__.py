import sys

# Only import if we are in the blender environment (TODO find a better solution)
if sys.executable.endswith("python3.9"):
    from .python.utility.SetupUtility import SetupUtility
    SetupUtility.setup([])
    from . import loader
<<<<<<< HEAD
    from . import utility
=======
    from . import math
    from .python.utility.Initializer import init
>>>>>>> ecccbb38
    from . import postprocessing
    from . import writer
    from . import material
    from . import lighting
    from . import camera
    from . import renderer<|MERGE_RESOLUTION|>--- conflicted
+++ resolved
@@ -5,12 +5,9 @@
     from .python.utility.SetupUtility import SetupUtility
     SetupUtility.setup([])
     from . import loader
-<<<<<<< HEAD
     from . import utility
-=======
     from . import math
     from .python.utility.Initializer import init
->>>>>>> ecccbb38
     from . import postprocessing
     from . import writer
     from . import material

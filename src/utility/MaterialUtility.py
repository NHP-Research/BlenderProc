--- conflicted
+++ resolved
@@ -227,13 +227,8 @@
         elif isinstance(value, bpy.types.NodeSocket):
             self.link(value, principled_bsdf.inputs[input_name])
         else:
-<<<<<<< HEAD
-            if input_name == 'Base Color' and principled_bsdf.inputs[input_name].links:
-                self.links.remove(principled_bsdf.inputs['Base Color'].links[0])
-=======
             if principled_bsdf.inputs[input_name].links:
                 self.links.remove(principled_bsdf.inputs[input_name].links[0])
->>>>>>> 3e79e576
             principled_bsdf.inputs[input_name].default_value = value
             
     def get_principled_shader_value(self, input_name: str) -> Union[float, bpy.types.NodeSocket]:

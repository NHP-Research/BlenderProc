import bpy
import os

from src.utility.Utility import Utility

class Module:
    """
    **Configuration**:

    .. csv-table::
       :header: "Parameter", "Description"

       "output_is_temp", "If True, all files created in this module will be written into the temp_dir. If False, the output_dir is used."
       "output_dir", "The path to a directory where all persistent output files should be stored. If it doesn't exist, it is created automatically."
       "temp_dir", "The path to a directory where all temporary output files should be stored. If it doesn't exist, it is created automatically."
    """

    def __init__(self, config):
        self.config = config
        self._output_dir = Utility.resolve_path(self.config.get_string("output_dir", ""))
        os.makedirs(self._output_dir, exist_ok=True)

        # Per default, use shared memory as temporary directory. If that doesn't exist on the current system, switch back to tmp.
        if os.path.exists("/dev/shm"):
            default_temp_dir = "/dev/shm"
        else:
            default_temp_dir = "/tmp"

        self._temp_dir = Utility.resolve_path(os.path.join(self.config.get_string("temp_dir", default_temp_dir),  "blender_proc_" + str(os.getpid())))
        os.makedirs(self._temp_dir, exist_ok=True)

    def _determine_output_dir(self, output_is_temp_default=True):
        """ Returns the directory where to store output file created by this module.

        :param output_is_temp_default: True, if the files created by this module should be temporary by default.
        :return: The output directory to use
        """
        if self.config.get_bool("output_is_temp", output_is_temp_default):
            return self._temp_dir
        else:
            return self._output_dir

    def _add_output_entry(self, output):
        """ Registers the given output in the scene's custom properties

        :param output: A dict containing key and path of the new output type.
        """
        if "output" in bpy.context.scene:
            if not self._output_already_registered(output, bpy.context.scene["output"]): # E.g. multiple camera samplers
                bpy.context.scene["output"] += [output]
        else:
            bpy.context.scene["output"] = [output]

<<<<<<< HEAD
    def _register_output(self, default_prefix, default_key, suffix, version, unique_for_camposes = True):
=======
    def _register_output(self, default_prefix, default_key, suffix, version, stereo=False):
>>>>>>> 946094c5
        """ Registers new output type using configured key and file prefix.

        :param default_prefix: The default prefix of the generated files.
        :param default_key: The default key which should be used for storing the output in merged file.
        :param suffix: The suffix of the generated files.
        :param version: The version number which will be stored at key_version in the final merged file.
        :param stereo: Boolean indicating whether the output of this rendering result will be stereo.
        """

        self._add_output_entry({
            "key": self.config.get_string("output_key", default_key),
<<<<<<< HEAD
            "path": os.path.join(self.output_dir, self.config.get_string("output_file_prefix", default_prefix)) + ("%04d" if unique_for_camposes else "") + suffix,
            "version": version
=======
            "path": os.path.join(self._determine_output_dir(), self.config.get_string("output_file_prefix", default_prefix)) + "%04d" + suffix,
            "version": version,
            "stereo": stereo
>>>>>>> 946094c5
        })

    def _output_already_registered(self, output, output_list):
        """ Checks if the given output entry already exists in the list of outputs, by checking on the key and path.
        Also throws an error if it detects an entry having the same key but not the same path and vice versa since this
        is ambiguous.

        :param output: The output dict entry.
        :param output_list: The list of output entries.
        :return: bool indicating whether it already exists.
        """
        for _output in output_list:
            if output["key"] == _output["key"] and output["path"] == _output["path"]:
                print("Warning! Detected output entries with duplicate keys and paths")
                return True
            if output["key"] == _output["key"] or output["path"] == _output["path"]:
                raise Exception("Can not have two output entries with the same key/path but not same path/key." +
                                "Original entry's data: key:{} path:{}, Entry to be registered: key:{} path:{}"
                                .format(_output["key"], _output["path"], output["key"], output["path"]))

        return False<|MERGE_RESOLUTION|>--- conflicted
+++ resolved
@@ -51,11 +51,7 @@
         else:
             bpy.context.scene["output"] = [output]
 
-<<<<<<< HEAD
-    def _register_output(self, default_prefix, default_key, suffix, version, unique_for_camposes = True):
-=======
-    def _register_output(self, default_prefix, default_key, suffix, version, stereo=False):
->>>>>>> 946094c5
+    def _register_output(self, default_prefix, default_key, suffix, version, stereo=False, unique_for_camposes = True):
         """ Registers new output type using configured key and file prefix.
 
         :param default_prefix: The default prefix of the generated files.
@@ -67,14 +63,9 @@
 
         self._add_output_entry({
             "key": self.config.get_string("output_key", default_key),
-<<<<<<< HEAD
-            "path": os.path.join(self.output_dir, self.config.get_string("output_file_prefix", default_prefix)) + ("%04d" if unique_for_camposes else "") + suffix,
-            "version": version
-=======
-            "path": os.path.join(self._determine_output_dir(), self.config.get_string("output_file_prefix", default_prefix)) + "%04d" + suffix,
+            "path": os.path.join(self._determine_output_dir(), self.config.get_string("output_file_prefix", default_prefix)) + ("%04d" if unique_for_camposes else "") + suffix,
             "version": version,
             "stereo": stereo
->>>>>>> 946094c5
         })
 
     def _output_already_registered(self, output, output_list):
